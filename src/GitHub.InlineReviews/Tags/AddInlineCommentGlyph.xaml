--- conflicted
+++ resolved
@@ -4,15 +4,7 @@
              xmlns:mc="http://schemas.openxmlformats.org/markup-compatibility/2006" 
              xmlns:d="http://schemas.microsoft.com/expression/blend/2008" 
              mc:Ignorable="d">
-<<<<<<< HEAD
-    <Viewbox x:Name="AddViewbox">
-        <Canvas Width="16" Height="15">
-            <Path Canvas.Top="1" Canvas.Left="0.85" Fill="#9EC7FF" Data="M1 0C.45 0 0 .45 0 1v8c0 .55.45 1 1 1h2v3.5L6.5 10H13c.55 0 1-.45 1-1V1c0-.55-.45-1-1-1H1z" />
-            <Path Canvas.Top="1" Canvas.Left="0.85" Opacity="0.163" Stroke="#313131" Data="M3.5 12.293L6.293 9.5H13c.274 0 .5-.226.5-.5V1c0-.274-.226-.5-.5-.5H1C.726.5.5.726.5 1v8c0 .274.226.5.5.5h2.5v2.793z"/>
-            <Path Canvas.Left="1" Data="M7.5 5.525 V3.5h-1v2.025h-2v1h2V8.5h1V6.525h2v-1h-2z" Fill="#FFF" />
-        </Canvas>
-    </Viewbox>
-=======
+
     <UserControl.Resources>
         <SolidColorBrush x:Key="DiffChangeBackground" Color="DarkSlateGray" />
         <SolidColorBrush x:Key="AddDiffChangeBackground" Color="Green" />
@@ -21,9 +13,12 @@
 
     <Grid Background="{DynamicResource DiffChangeBackground}">
         <Viewbox x:Name="AddViewbox">
-            <Path
-          Data="M13 2H1c-0.55 0-1 0.45-1 1v8c0 0.55 0.45 1 1 1h2v3.5l3.5-3.5h6.5c0.55 0 1-0.45 1-1V3c0-0.55-0.45-1-1-1z m0 9H6L4 13V11H1V3h12v8z M7,5 L7,9 M5,7 L9,7">
-                <Path.Style>
+            <Canvas Width="16" Height="15">
+                <Path Canvas.Top="1" Canvas.Left="0.85" Fill="#9EC7FF" Data="M1 0C.45 0 0 .45 0 1v8c0 .55.45 1 1 1h2v3.5L6.5 10H13c.55 0 1-.45 1-1V1c0-.55-.45-1-1-1H1z" />
+                <Path Canvas.Top="1" Canvas.Left="0.85" Opacity="0.163" Stroke="#313131" Data="M3.5 12.293L6.293 9.5H13c.274 0 .5-.226.5-.5V1c0-.274-.226-.5-.5-.5H1C.726.5.5.726.5 1v8c0 .274.226.5.5.5h2.5v2.793z"/>
+                <Path Canvas.Left="1" Data="M7.5 5.525 V3.5h-1v2.025h-2v1h2V8.5h1V6.525h2v-1h-2z" Fill="#FFF" />
+
+                <Canvas.Resources>
                     <Style TargetType="Path">
                         <Style.Triggers>
                             <DataTrigger Binding="{Binding DiffChangeType}" Value="Add">
@@ -39,9 +34,8 @@
                             </DataTrigger>
                         </Style.Triggers>
                     </Style>
-                </Path.Style>
-            </Path>
+                </Canvas.Resources>
+            </Canvas>
         </Viewbox>
     </Grid>
->>>>>>> 6c7d11df
 </UserControl>