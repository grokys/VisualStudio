--- conflicted
+++ resolved
@@ -184,13 +184,10 @@
             <Button DockPanel.Dock="Right"
                     HorizontalAlignment="Right"
                     Command="{Binding Cancel}"
-<<<<<<< HEAD
                     Content="Cancel"
                     Style="{StaticResource GitHubVsButton}" 
                     AutomationProperties.AutomationId="{x:Static automation:AutomationIDs.PullRequestCreationCancelButton}"/>
-=======
-                    Content="Cancel"/>
->>>>>>> 08091ab1
+
         </DockPanel>
     </Grid>
 </local:GenericPullRequestCreationView>