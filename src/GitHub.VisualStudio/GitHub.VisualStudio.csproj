--- conflicted
+++ resolved
@@ -20,11 +20,8 @@
     </NuGetPackageImportStamp>
     <TargetFrameworkProfile />
     <BuildType Condition="Exists('..\..\script\src\ApiClientConfiguration.cs')">Internal</BuildType>
-<<<<<<< HEAD
     <ApplicationVersion>2.3.0.0</ApplicationVersion>
-=======
     <ApplicationVersion>2.2.0.11</ApplicationVersion>
->>>>>>> 63fd51ce
     <OutputPath>..\..\build\$(Configuration)\</OutputPath>
     <VsixType>v3</VsixType>
     <IsProductComponent>false</IsProductComponent>
