﻿using System;
using System.Collections.Generic;
using System.Globalization;
using System.Windows;
using System.Reflection;
using System.IO;
using System.Linq;
using Microsoft.VisualStudio.PlatformUI;

namespace GitHub.VisualStudio.Helpers
{
    public class SharedDictionaryManager : ResourceDictionary
    {
<<<<<<< HEAD
        static readonly string[] ourAssemblies =
        {
            "GitHub.Api",
            "GitHub.App",
            "GitHub.CredentialManagement",
            "GitHub.Exports",
            "GitHub.Exports.Reactive",
            "GitHub.Extensions",
            "GitHub.Extensions.Reactive",
            "GitHub.UI",
            "GitHub.UI.Reactive",
            "GitHub.VisualStudio",
            "System.Windows.Interactivity",
            "GitHub.TeamFoundation.14",
            "GitHub.TeamFoundation.15",
            "GitHub.VisualStudio.UI"
        };

        readonly static int VSVersion;
        static SharedDictionaryManager()
        {
            AppDomain.CurrentDomain.AssemblyResolve += LoadAssemblyFromRunDir;
            var asm = AppDomain.CurrentDomain.GetAssemblies().FirstOrDefault(x => x.FullName.StartsWith("Microsoft.TeamFoundation", StringComparison.Ordinal));
            VSVersion = asm?.GetName().Version.Major ?? 14;
        }

=======
>>>>>>> a10a83c6
        public SharedDictionaryManager()
        {
            currentTheme = Colors.DetectTheme();
        }

#region ResourceDictionaryImplementation
        [System.Diagnostics.CodeAnalysis.SuppressMessage("Microsoft.Performance", "CA1823:AvoidUnusedPrivateFields")]
        string currentTheme;

#if !XAML_DESIGNER
        static readonly Dictionary<Uri, ResourceDictionary> resourceDicts = new Dictionary<Uri, ResourceDictionary>();
        static string baseThemeUri = "pack://application:,,,/GitHub.VisualStudio;component/Styles/";

        Uri sourceUri;
        bool themed = false;
        public new Uri Source
        {
            get { return sourceUri; }
            set
            {
                if (value.ToString() == "pack://application:,,,/GitHub.VisualStudio;component/Styles/ThemeDesignTime.xaml")
                {
                    if (!themed)
                    {
                        themed = true;
                        VSColorTheme.ThemeChanged += OnThemeChange;
                    }
                    value = new Uri(baseThemeUri + "Theme" + currentTheme + ".xaml");
                }

                sourceUri = value;
                ResourceDictionary ret;
                if (resourceDicts.TryGetValue(value, out ret))
                {
                    if (ret != this)
                    {
                        MergedDictionaries.Add(ret);
                        return;
                    }
                }
                base.Source = value;
                if (ret == null)
                    resourceDicts.Add(value, this);
            }
        }

        void OnThemeChange(ThemeChangedEventArgs e)
        {
            var uri = new Uri(baseThemeUri + "Theme" + currentTheme + ".xaml");
            ResourceDictionary ret;
            if (resourceDicts.TryGetValue(uri, out ret))
                MergedDictionaries.Remove(ret);
            currentTheme = Colors.DetectTheme();
            Source = uri;
        }
#endif
#endregion
    }
}<|MERGE_RESOLUTION|>--- conflicted
+++ resolved
@@ -11,35 +11,6 @@
 {
     public class SharedDictionaryManager : ResourceDictionary
     {
-<<<<<<< HEAD
-        static readonly string[] ourAssemblies =
-        {
-            "GitHub.Api",
-            "GitHub.App",
-            "GitHub.CredentialManagement",
-            "GitHub.Exports",
-            "GitHub.Exports.Reactive",
-            "GitHub.Extensions",
-            "GitHub.Extensions.Reactive",
-            "GitHub.UI",
-            "GitHub.UI.Reactive",
-            "GitHub.VisualStudio",
-            "System.Windows.Interactivity",
-            "GitHub.TeamFoundation.14",
-            "GitHub.TeamFoundation.15",
-            "GitHub.VisualStudio.UI"
-        };
-
-        readonly static int VSVersion;
-        static SharedDictionaryManager()
-        {
-            AppDomain.CurrentDomain.AssemblyResolve += LoadAssemblyFromRunDir;
-            var asm = AppDomain.CurrentDomain.GetAssemblies().FirstOrDefault(x => x.FullName.StartsWith("Microsoft.TeamFoundation", StringComparison.Ordinal));
-            VSVersion = asm?.GetName().Version.Major ?? 14;
-        }
-
-=======
->>>>>>> a10a83c6
         public SharedDictionaryManager()
         {
             currentTheme = Colors.DetectTheme();
