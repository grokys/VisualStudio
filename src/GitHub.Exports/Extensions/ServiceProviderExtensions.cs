--- conflicted
+++ resolved
@@ -16,14 +16,11 @@
     {
         static IUIProvider cachedUIProvider = null;
 
-<<<<<<< HEAD
-=======
         /// <summary>
         /// Safe variant of GetService that doesn't throw exceptions if the service is
         /// not found.
         /// </summary>
         /// <returns>The service, or null if not found</returns>
->>>>>>> d89eead0
         public static object TryGetService(this IServiceProvider serviceProvider, Type type)
         {
             if (cachedUIProvider != null && type == typeof(IUIProvider))
@@ -34,20 +31,6 @@
                 ? ui.TryGetService(type)
                 : GetServiceAndCache(serviceProvider, type, ref cachedUIProvider);
         }
-<<<<<<< HEAD
-        public static T GetExportedValue<T>(this IServiceProvider serviceProvider) where T : class
-        {
-            if (cachedUIProvider != null && typeof(T) == typeof(IUIProvider))
-                return (T)cachedUIProvider;
-
-            var ui = serviceProvider as IUIProvider;
-            return ui != null
-                ? ui.TryGetService(typeof(T)) as T
-                : GetExportedValueAndCache<T, IUIProvider>(ref cachedUIProvider);
-        }
-
-        public static T TryGetService<T>(this IServiceProvider serviceProvider) where T : class
-=======
 
         /// <summary>
         /// Calls <see cref="TryGetService(IServiceProvider, Type)" with type <typeparamref name="Ret"/>
@@ -63,21 +46,14 @@
             return provider.TryGetService(typeof(T)) as Ret;
         }
         public static T GetExportedValue<T>(this IServiceProvider serviceProvider) where T : class
->>>>>>> d89eead0
         {
-            return serviceProvider.TryGetService(typeof(T)) as T;
-        }
+            if (cachedUIProvider != null && typeof(T) == typeof(IUIProvider))
+                return (T)cachedUIProvider;
 
-<<<<<<< HEAD
-        public static T GetService<T>(this IServiceProvider serviceProvider) where T : class
-        {
-            return serviceProvider.TryGetService(typeof(T)) as T;
-=======
             var ui = serviceProvider as IUIProvider;
             return ui != null
                 ? ui.TryGetService(typeof(T)) as T
                 : GetExportedValueAndCache<T, IUIProvider>(ref cachedUIProvider);
->>>>>>> d89eead0
         }
 
         /// <summary>
