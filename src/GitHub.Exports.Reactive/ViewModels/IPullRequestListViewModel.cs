﻿using System.Collections.Generic;
using GitHub.Collections;
using GitHub.Models;
using System.Windows.Input;
using ReactiveUI;
using System.Collections.ObjectModel;

namespace GitHub.ViewModels
{
    public class PullRequestState
    {
        public PullRequestState()
        {
        }

        public PullRequestState(bool isOpen, string name)
        {
            IsOpen = isOpen;
            Name = name;
        }

        public bool? IsOpen;
        public string Name;
        public override string ToString()
        {
            return Name;
        }
    }

    public interface IPullRequestListViewModel : IViewModel, ICanNavigate, IHasBusy
    {
        IReadOnlyList<IRemoteRepositoryModel> Repositories { get; }
        IRemoteRepositoryModel SelectedRepository { get; set; }
        ITrackingCollection<IPullRequestModel> PullRequests { get; }
        IPullRequestModel SelectedPullRequest { get; }
        IReadOnlyList<PullRequestState> States { get; set; }
        PullRequestState SelectedState { get; set; }
        ObservableCollection<IAccount> Authors { get; }
        IAccount SelectedAuthor { get; set; }
        ObservableCollection<IAccount> Assignees { get; }
        IAccount SelectedAssignee { get; set; }
<<<<<<< HEAD
        string FilterText { get; set; }
        bool IsLoaded { get; }
=======
        ReactiveCommand<object> OpenPullRequest { get; }
        ReactiveCommand<object> CreatePullRequest { get; }
>>>>>>> 19bf7aac
    }
}<|MERGE_RESOLUTION|>--- conflicted
+++ resolved
@@ -39,12 +39,8 @@
         IAccount SelectedAuthor { get; set; }
         ObservableCollection<IAccount> Assignees { get; }
         IAccount SelectedAssignee { get; set; }
-<<<<<<< HEAD
         string FilterText { get; set; }
-        bool IsLoaded { get; }
-=======
         ReactiveCommand<object> OpenPullRequest { get; }
         ReactiveCommand<object> CreatePullRequest { get; }
->>>>>>> 19bf7aac
     }
 }