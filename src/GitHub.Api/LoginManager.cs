﻿using System;
using System.Collections.Generic;
using System.Linq;
using System.Net;
using System.Threading;
using System.Threading.Tasks;
using GitHub.Extensions;
using GitHub.Logging;
using GitHub.Primitives;
using Octokit;
using Serilog;

namespace GitHub.Api
{
    /// <summary>
    /// Provides services for logging into a GitHub server.
    /// </summary>
    public class LoginManager : ILoginManager
    {
        const string ScopesHeader = "X-OAuth-Scopes";
        static readonly ILogger log = LogManager.ForContext<LoginManager>();
        static readonly Uri UserEndpoint = new Uri("user", UriKind.Relative);
        readonly IKeychain keychain;
        readonly Lazy<ITwoFactorChallengeHandler> twoFactorChallengeHandler;
        readonly string clientId;
        readonly string clientSecret;
        readonly IReadOnlyList<string> scopes;
        readonly string authorizationNote;
        readonly string fingerprint;
        IOAuthCallbackListener oauthListener;

        /// <summary>
        /// Initializes a new instance of the <see cref="LoginManager"/> class.
        /// </summary>
        /// <param name="keychain">The keychain in which to store credentials.</param>
        /// <param name="twoFactorChallengeHandler">The handler for 2FA challenges.</param>
        /// <param name="clientId">The application's client API ID.</param>
        /// <param name="clientSecret">The application's client API secret.</param>
        /// <param name="authorizationNote">An note to store with the authorization.</param>
        /// <param name="fingerprint">The machine fingerprint.</param>
        public LoginManager(
            IKeychain keychain,
<<<<<<< HEAD
            ITwoFactorChallengeHandler twoFactorChallengeHandler,
            IOAuthCallbackListener oauthListener,
=======
            Lazy<ITwoFactorChallengeHandler> twoFactorChallengeHandler,
>>>>>>> a0d9ad2d
            string clientId,
            string clientSecret,
            IReadOnlyList<string> scopes,
            string authorizationNote = null,
            string fingerprint = null)
        {
            Guard.ArgumentNotNull(keychain, nameof(keychain));
            Guard.ArgumentNotNull(twoFactorChallengeHandler, nameof(twoFactorChallengeHandler));
            Guard.ArgumentNotEmptyString(clientId, nameof(clientId));
            Guard.ArgumentNotEmptyString(clientSecret, nameof(clientSecret));

            this.keychain = keychain;
            this.twoFactorChallengeHandler = twoFactorChallengeHandler;
            this.oauthListener = oauthListener;
            this.clientId = clientId;
            this.clientSecret = clientSecret;
            this.scopes = scopes;
            this.authorizationNote = authorizationNote;
            this.fingerprint = fingerprint;
        }

        /// <inheritdoc/>
        public async Task<User> Login(
            HostAddress hostAddress,
            IGitHubClient client,
            string userName,
            string password)
        {
            Guard.ArgumentNotNull(hostAddress, nameof(hostAddress));
            Guard.ArgumentNotNull(client, nameof(client));
            Guard.ArgumentNotEmptyString(userName, nameof(userName));
            Guard.ArgumentNotEmptyString(password, nameof(password));

            // Start by saving the username and password, these will be used by the `IGitHubClient`
            // until an authorization token has been created and acquired:
            await keychain.Save(userName, password, hostAddress).ConfigureAwait(false);

            var newAuth = new NewAuthorization
            {
                Scopes = scopes,
                Note = authorizationNote,
                Fingerprint = fingerprint,
            };

            ApplicationAuthorization auth = null;

            do
            {
                try
                {
                    auth = await CreateAndDeleteExistingApplicationAuthorization(client, newAuth, null)
                        .ConfigureAwait(false);
                    EnsureNonNullAuthorization(auth);
                }
                catch (TwoFactorAuthorizationException e)
                {
                    auth = await HandleTwoFactorAuthorization(hostAddress, client, newAuth, e)
                        .ConfigureAwait(false);
                }
                catch (Exception e)
                {
                    // Some enterpise instances don't support OAUTH, so fall back to using the
                    // supplied password - on intances that don't support OAUTH the user should
                    // be using a personal access token as the password.
                    if (EnterpriseWorkaround(hostAddress, e))
                    {
                        auth = new ApplicationAuthorization(password);
                    }
                    else
                    {
                        await keychain.Delete(hostAddress).ConfigureAwait(false);
                        throw;
                    }
                }
            } while (auth == null);

            await keychain.Save(userName, auth.Token, hostAddress).ConfigureAwait(false);
            return await ReadUserWithRetry(client);
        }

        /// <inheritdoc/>
        public async Task<User> LoginViaOAuth(
            HostAddress hostAddress,
            IGitHubClient client,
            IOauthClient oauthClient,
            Action<Uri> openBrowser,
            CancellationToken cancel)
        {
            Guard.ArgumentNotNull(hostAddress, nameof(hostAddress));
            Guard.ArgumentNotNull(client, nameof(client));
            Guard.ArgumentNotNull(oauthClient, nameof(oauthClient));
            Guard.ArgumentNotNull(openBrowser, nameof(openBrowser));

            var state = Guid.NewGuid().ToString();
            var loginUrl = GetLoginUrl(oauthClient, state);
            var listen = oauthListener.Listen(state, cancel);

            openBrowser(loginUrl);

            var code = await listen;
            var request = new OauthTokenRequest(clientId, clientSecret, code);
            var token = await oauthClient.CreateAccessToken(request);

            await keychain.Save("[oauth]", token.AccessToken, hostAddress).ConfigureAwait(false);
            var user = await ReadUserWithRetry(client);
            await keychain.Save(user.Login, token.AccessToken, hostAddress).ConfigureAwait(false);
            return user;
        }

        /// <inheritdoc/>
        public async Task<User> LoginWithToken(
            HostAddress hostAddress,
            IGitHubClient client,
            string token)
        {
            Guard.ArgumentNotNull(hostAddress, nameof(hostAddress));
            Guard.ArgumentNotNull(client, nameof(client));
            Guard.ArgumentNotEmptyString(token, nameof(token));

            await keychain.Save("[token]", token, hostAddress).ConfigureAwait(false);

            try
            {
                var user = await ReadUserWithRetry(client);
                await keychain.Save(user.Login, token, hostAddress).ConfigureAwait(false);
                return user;
            }
            catch
            {
                await keychain.Delete(hostAddress);
                throw;
            }
        }

        /// <inheritdoc/>
        public Task<User> LoginFromCache(HostAddress hostAddress, IGitHubClient client)
        {
            Guard.ArgumentNotNull(hostAddress, nameof(hostAddress));
            Guard.ArgumentNotNull(client, nameof(client));

            return ReadUserWithRetry(client);
        }

        /// <inheritdoc/>
        public async Task Logout(HostAddress hostAddress, IGitHubClient client)
        {
            Guard.ArgumentNotNull(hostAddress, nameof(hostAddress));
            Guard.ArgumentNotNull(client, nameof(client));

            await keychain.Delete(hostAddress);
        }

        /// <summary>
        /// Tests if received API scopes match the required API scopes.
        /// </summary>
        /// <param name="required">The required API scopes.</param>
        /// <param name="received">The received API scopes.</param>
        /// <returns>True if all required scopes are present, otherwise false.</returns>
        public static bool ScopesMatch(IReadOnlyList<string> required, IReadOnlyList<string> received)
        {
            foreach (var scope in required)
            {
                var found = received.Contains(scope);

                if (!found && 
                    (scope.StartsWith("read:", StringComparison.Ordinal) ||
                     scope.StartsWith("write:", StringComparison.Ordinal)))
                {
                    // NOTE: Scopes are actually more complex than this, for example
                    // `user` encompasses `read:user` and `user:email` but just use
                    // this simple rule for now as it works for the scopes we require.
                    var adminScope = scope
                        .Replace("read:", "admin:")
                        .Replace("write:", "admin:");
                    found = received.Contains(adminScope);
                }

                if (!found)
                {
                    return false;
                }
            }

            return true;
        }

        async Task<ApplicationAuthorization> CreateAndDeleteExistingApplicationAuthorization(
            IGitHubClient client,
            NewAuthorization newAuth,
            string twoFactorAuthenticationCode)
        {
            ApplicationAuthorization result;
            var retry = 0;

            do
            {
                if (twoFactorAuthenticationCode == null)
                {
                    result = await client.Authorization.GetOrCreateApplicationAuthentication(
                        clientId,
                        clientSecret,
                        newAuth).ConfigureAwait(false);
                }
                else
                {
                    result = await client.Authorization.GetOrCreateApplicationAuthentication(
                        clientId,
                        clientSecret,
                        newAuth,
                        twoFactorAuthenticationCode).ConfigureAwait(false);
                }

                if (result.Token == string.Empty)
                {
                    if (twoFactorAuthenticationCode == null)
                    {
                        await client.Authorization.Delete(result.Id);
                    }
                    else
                    {
                        await client.Authorization.Delete(result.Id, twoFactorAuthenticationCode);
                    }
                }
            } while (result.Token == string.Empty && retry++ == 0);

            return result;
        }

        async Task<ApplicationAuthorization> HandleTwoFactorAuthorization(
            HostAddress hostAddress,
            IGitHubClient client,
            NewAuthorization newAuth,
            TwoFactorAuthorizationException exception)
        {
            for (;;)
            {
                var challengeResult = await twoFactorChallengeHandler.Value.HandleTwoFactorException(exception);

                if (challengeResult == null)
                {
                    throw new InvalidOperationException(
                        "ITwoFactorChallengeHandler.HandleTwoFactorException returned null.");
                }

                if (!challengeResult.ResendCodeRequested)
                {
                    try
                    {
                        var auth = await CreateAndDeleteExistingApplicationAuthorization(
                            client,
                            newAuth,
                            challengeResult.AuthenticationCode).ConfigureAwait(false);
                        return EnsureNonNullAuthorization(auth);
                    }
                    catch (TwoFactorAuthorizationException e)
                    {
                        exception = e;
                    }
                    catch (Exception e)
                    {
                        await twoFactorChallengeHandler.Value.ChallengeFailed(e);
                        await keychain.Delete(hostAddress).ConfigureAwait(false);
                        throw;
                    }
                }
                else
                {
                    return null;
                }
            }
        }

        ApplicationAuthorization EnsureNonNullAuthorization(ApplicationAuthorization auth)
        {
            // If a mock IGitHubClient is not set up correctly, it can return null from
            // IGutHubClient.Authorization.Create - this will cause an infinite loop in Login()
            // so prevent that.
            if (auth == null)
            {
                throw new InvalidOperationException("IGutHubClient.Authorization.Create returned null.");
            }

            return auth;
        }

        bool EnterpriseWorkaround(HostAddress hostAddress, Exception e)
        {
            // Older Enterprise hosts either don't have the API end-point to PUT an authorization, or they
            // return 422 because they haven't white-listed our client ID. In that case, we just ignore
            // the failure, using basic authentication (with username and password) instead of trying
            // to get an authorization token.
            // Since enterprise 2.1 and https://github.com/github/github/pull/36669 the API returns 403
            // instead of 404 to signal that it's not allowed. In the name of backwards compatibility we 
            // test for both 404 (NotFoundException) and 403 (ForbiddenException) here.
            var apiException = e as ApiException;
            return !hostAddress.IsGitHubDotCom() &&
                (e is NotFoundException ||
                 e is ForbiddenException ||
                 apiException?.StatusCode == (HttpStatusCode)422);
        }

        async Task<User> ReadUserWithRetry(IGitHubClient client)
        {
            var retry = 0;

            while (true)
            {
                try
                {
                    return await GetUserAndCheckScopes(client).ConfigureAwait(false);
                }
                catch (AuthorizationException)
                {
                    if (retry++ == 3) throw;
                }

                // It seems that attempting to use a token immediately sometimes fails, retry a few
                // times with a delay of of 1s to allow the token to propagate.
                await Task.Delay(1000);
            }
        }

        async Task<User> GetUserAndCheckScopes(IGitHubClient client)
        {
            var response = await client.Connection.Get<User>(
                UserEndpoint, null, null).ConfigureAwait(false);

            if (response.HttpResponse.Headers.ContainsKey(ScopesHeader))
            {
                var returnedScopes = response.HttpResponse.Headers[ScopesHeader]
                    .Split(',')
                    .Select(x => x.Trim())
                    .ToArray();

                if (ScopesMatch(scopes, returnedScopes))
                {
                    return response.Body;
                }
                else
                {
                    log.Error("Incorrect API scopes: require {RequiredScopes} but got {Scopes}", scopes, returnedScopes);
                }
            }
            else
            {
                log.Error("Error reading scopes: /user succeeded but scopes header was not present");
            }

            throw new IncorrectScopesException(
                "Incorrect API scopes. Required: " + string.Join(",", scopes));
        }

        Uri GetLoginUrl(IOauthClient client, string state)
        {
            var request = new OauthLoginRequest(ApiClientConfiguration.ClientId);

            request.State = state;

            foreach (var scope in scopes)
            {
                request.Scopes.Add(scope);
            }

            var uri = client.GetGitHubLoginUrl(request);
            
            // OauthClient.GetGitHubLoginUrl seems to give the wrong URL. Fix this.
            return new Uri(uri.ToString().Replace("/api/v3", ""));
        }
    }
}<|MERGE_RESOLUTION|>--- conflicted
+++ resolved
@@ -40,12 +40,8 @@
         /// <param name="fingerprint">The machine fingerprint.</param>
         public LoginManager(
             IKeychain keychain,
-<<<<<<< HEAD
-            ITwoFactorChallengeHandler twoFactorChallengeHandler,
+            Lazy<ITwoFactorChallengeHandler> twoFactorChallengeHandler,
             IOAuthCallbackListener oauthListener,
-=======
-            Lazy<ITwoFactorChallengeHandler> twoFactorChallengeHandler,
->>>>>>> a0d9ad2d
             string clientId,
             string clientSecret,
             IReadOnlyList<string> scopes,
