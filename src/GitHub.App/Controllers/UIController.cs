﻿using System;
using System.ComponentModel.Composition;
using System.Diagnostics;
using System.Reactive.Concurrency;
using System.Reactive.Disposables;
using System.Reactive.Linq;
using System.Reactive.Subjects;
using System.Windows;
using GitHub.Exports;
using GitHub.Extensions;
using GitHub.Models;
using GitHub.Services;
using GitHub.UI;
using GitHub.ViewModels;
using NullGuard;
using ReactiveUI;
using Stateless;
using System.Collections.Specialized;
using System.Collections.Generic;

namespace GitHub.Controllers
{
    using System.Globalization;
    using StateMachineType = StateMachine<UIViewType, UIController.Trigger>;

    /*
        This class creates views and associated viewmodels for each UI we have,
        and controls the UI logic graph. It uses various state machines to define
        the UI logic graph.

        **State machines**

        The UI logic graph is controlled by various state machines defined in 
        `ConfigureLogicStates` and `ConfigureUIHandlingStates`

        **ConfigureLogicStates**
        
        `ConfigureLogicStates` defines the one state machine per UI group:
            - Authentication
            - Repository Clone
            - Repository Creation
            - Repository Publish,
            - Pull Requests (List, Detail, Creation)

        All state machines have a common state of `None` (nothing happened yet),
        `End` (we're done, cleanup) and `Finish` (final state once cleanup is done), and
        UI-specific states that relate to what views the UI needs to show (Login, TwoFactor,
        PullRequestList, etc). States are defined in the enum `UIViewType`

        All state machines support a variety of triggers for going from one state to another.
        These triggers are defined in the enum `Trigger`. `Cancel` and `Finish` are
        supported by all states (any state machine regardless of its current state supports
        exiting via `Cancel` (ends with success flag set to false) and `Finish` (ends with success flag set to true).
        Since most UI flows we support are linear (login followed by 2fa followed by clone
        followed by ending the flow), most states support the `Next` trigger to continue,
        and when at the end of a ui flow, `Next` ends it with success.

        The Pull Requests UI flow is non-linear (there are more than one transition from the
        list view - it can go to the detail view, or the pr creation view, or other views),
        it does not support the `Next` trigger and instead has its own triggers.

        **ConfigureUIHandlingStates**
        
        `ConfigureUIHandlingStates` defines a state machine `uiStateMachine` connected
        to the `transition` observable, and executes whatever logic is needed to load the
        requested state, usually by creating the view and viewmodel that the UI state requires.
        Whenever a state transition happens in `uiStateMachine`, if the state requires
        loading a view, this view is sent back to the rendering code via the `transition`
        observable. When the state machine reaches the `End` state, the `completion` observable
        is completed with a flag indicating whether the ui flow ended successfully or was
        cancelled (via the `Next`/`Finish` triggers or the `Cancel` trigger) .

        The transitions between states are dynamically evaluated at runtime based on the logic
        defined in `ConfigureLogicStates`. When `uiStateMachine` receives a trigger request,
        it passes that trigger to the state machine corresponding to the ui flow that's currently
        running (Authentication, Clone, etc), and that state machine determines which state
        to go to next.
        
        In theory, `uiStateMachine` has no knowledge of the logic graph, and
        the only thing it's responsible for is loading UI whenever a state is entered, and cleaning
        up objects when things are done - making it essentially a big switch with nice entry and exit
        conditions. In practice, we need to configure the valid triggers from one state to the other
        just so we can call the corresponding state machine that handles the logic (defined in `ConfigureLogicStates`).
        There is a bit of code duplication because of this, and there's some room for improvement
        here, but because we have a small number of triggers, it's not a huge deal.
    */

    [Export(typeof(IUIController))]
    [PartCreationPolicy(CreationPolicy.NonShared)]
    public class UIController : IUIController, IDisposable
    {
        internal enum Trigger
        {
            Cancel = 0,
            Next,
            Detail,
            Creation,
            Finish
        }

        readonly IExportFactoryProvider factory;
        readonly IUIProvider uiProvider;
        readonly IRepositoryHosts hosts;
        [System.Diagnostics.CodeAnalysis.SuppressMessage("Microsoft.Performance", "CA1823:AvoidUnusedPrivateFields")]
        readonly IConnectionManager connectionManager;

        readonly CompositeDisposable disposables = new CompositeDisposable();

        // holds state machines for each of the individual ui flows
        // does not load UI, merely tracks valid transitions
        readonly Dictionary<UIControllerFlow, StateMachine<UIViewType, Trigger>> machines;
        readonly Dictionary<UIControllerFlow, Dictionary<UIViewType, UIPair>> uiObjects;

        // loads UI for each state corresponding to a view type
        // queries the individual ui flow (stored in machines) for the next state
        // for a given transition trigger
        readonly StateMachineType uiStateMachine;
        readonly Dictionary<Trigger, StateMachineType.TriggerWithParameters<object>> triggers;

        Subject<IView> transition;

        // the main ui flow that this ui controller was set up to control
        UIControllerFlow mainFlow;

        // The currently active ui flow. This might be different from the main ui flow 
        // setup at the start if, for instance, the ui flow is tied
        // to a connection that requires being logged in. In this case, when loading
        // the ui, the active flow is switched to authentication until it's done, and then
        // back to the main ui flow. 
        UIControllerFlow activeFlow;
        NotifyCollectionChangedEventHandler connectionAdded;

        Subject<bool> completion;

        bool stopping;

        [ImportingConstructor]
        public UIController(IUIProvider uiProvider, IRepositoryHosts hosts, IExportFactoryProvider factory,
            IConnectionManager connectionManager)
        {
            this.factory = factory;
            this.uiProvider = uiProvider;
            this.hosts = hosts;
            this.connectionManager = connectionManager;
            uiObjects = new Dictionary<UIControllerFlow, Dictionary<UIViewType, UIPair>>();

#if DEBUG
            if (Application.Current != null && !Splat.ModeDetector.InUnitTestRunner())
            {
                var waitDispatcher = RxApp.MainThreadScheduler as WaitForDispatcherScheduler;
                if (waitDispatcher != null)
                {
                    Debug.Assert(DispatcherScheduler.Current.Dispatcher == Application.Current.Dispatcher,
                       "DispatcherScheduler is set correctly");
                }
                else
                {
                    Debug.Assert(((DispatcherScheduler)RxApp.MainThreadScheduler).Dispatcher == Application.Current.Dispatcher,
                        "The MainThreadScheduler is using the wrong dispatcher");
                }
            }
#endif
            machines = new Dictionary<UIControllerFlow, StateMachine<UIViewType, Trigger>>();
            ConfigureLogicStates();

            uiStateMachine = new StateMachineType(UIViewType.None);
            triggers = new Dictionary<Trigger, StateMachineType.TriggerWithParameters<object>>();
            ConfigureUIHandlingStates();
        }

        /// <summary>
        /// Configures the UI that gets loaded when entering a certain state and which state
        /// to go to for each trigger. Which state to go to depends on which ui flow state machine
        /// is currently active - when a trigger happens, the PermitDynamic conditions will
        /// lookup the currently active state machine from the list of available ones in `machines`,
        /// fire the requested trigger on it, and return the state that it went to, which causes
        /// `uiStateMachine` to load a new UI (or exit)
        /// There is a bit of redundant information regarding valid state transitions between this
        /// state machine and the individual state machines for each ui flow. This is unavoidable
        /// because permited transition triggers have to be explicit, so care should be taken to
        /// make sure permitted triggers per view here match the permitted triggers in the individual
        /// state machines.
        /// </summary>
        void ConfigureUIHandlingStates()
        {
            uiStateMachine.Configure(UIViewType.None)
                .OnEntry(() => stopping = false)
                .PermitDynamic(Trigger.Next, () =>
                    {
                        var loggedIn = connection != null && hosts.LookupHost(connection.HostAddress).IsLoggedIn;
                        activeFlow = loggedIn ? mainFlow : UIControllerFlow.Authentication;
                        return Go(Trigger.Next);
                    }
                )
                .PermitDynamic(Trigger.Finish, () => Go(Trigger.Finish));

            uiStateMachine.Configure(UIViewType.Clone)
                .OnEntry(() => RunView(UIViewType.Clone))
                .PermitDynamic(Trigger.Next, () => Go(Trigger.Next))
                .PermitDynamic(Trigger.Cancel, () => Go(Trigger.Cancel))
                .PermitDynamic(Trigger.Finish, () => Go(Trigger.Finish));

            uiStateMachine.Configure(UIViewType.Create)
                .OnEntry(() => RunView(UIViewType.Create))
                .PermitDynamic(Trigger.Next, () => Go(Trigger.Next))
                .PermitDynamic(Trigger.Cancel, () => Go(Trigger.Cancel))
                .PermitDynamic(Trigger.Finish, () => Go(Trigger.Finish));

            uiStateMachine.Configure(UIViewType.Publish)
                .OnEntry(() => RunView(UIViewType.Publish))
                .PermitDynamic(Trigger.Next, () => Go(Trigger.Next))
                .PermitDynamic(Trigger.Cancel, () => Go(Trigger.Cancel))
                .PermitDynamic(Trigger.Finish, () => Go(Trigger.Finish));

            uiStateMachine.Configure(UIViewType.PRList)
                .OnEntry(() => RunView(UIViewType.PRList))
                .PermitDynamic(Trigger.Detail, () => Go(Trigger.Detail))
                .PermitDynamic(Trigger.Creation, () => Go(Trigger.Creation))
                .PermitDynamic(Trigger.Cancel, () => Go(Trigger.Cancel))
                .PermitDynamic(Trigger.Finish, () => Go(Trigger.Finish));

            triggers.Add(Trigger.Detail, uiStateMachine.SetTriggerParameters<object>(Trigger.Detail));
            uiStateMachine.Configure(UIViewType.PRDetail)
                .OnEntryFrom(triggers[Trigger.Detail], arg => RunView(UIViewType.PRDetail, arg))
                .PermitDynamic(Trigger.Next, () => Go(Trigger.Next))
                .PermitDynamic(Trigger.Cancel, () => Go(Trigger.Cancel))
                .PermitDynamic(Trigger.Finish, () => Go(Trigger.Finish));

            uiStateMachine.Configure(UIViewType.PRCreation)
                .OnEntry(() => RunView(UIViewType.PRCreation))
                .PermitDynamic(Trigger.Next, () => Go(Trigger.Next))
                .PermitDynamic(Trigger.Cancel, () => Go(Trigger.Cancel))
                .PermitDynamic(Trigger.Finish, () => Go(Trigger.Finish));

            uiStateMachine.Configure(UIViewType.Login)
                .OnEntry(() => RunView(UIViewType.Login))
                .PermitDynamic(Trigger.Next, () => Go(Trigger.Next))
                .PermitDynamic(Trigger.Cancel, () => Go(Trigger.Cancel))
                .PermitDynamic(Trigger.Finish, () => Go(Trigger.Finish));

            uiStateMachine.Configure(UIViewType.TwoFactor)
                .OnEntry(() => RunView(UIViewType.TwoFactor))
                .PermitDynamic(Trigger.Next, () => Go(Trigger.Next))
                .PermitDynamic(Trigger.Cancel, () => Go(Trigger.Cancel))
                .PermitDynamic(Trigger.Finish, () => Go(Trigger.Finish));

            uiStateMachine.Configure(UIViewType.End)
                .OnEntryFrom(Trigger.Cancel, () => End(false))
                .OnEntryFrom(Trigger.Next, () => End(true))
                .OnEntryFrom(Trigger.Finish, () => End(true))
                // clear all the views and viewmodels created by a subflow
                .OnExit(() =>
                {
                    var list = GetObjectsForFlow(activeFlow);
                    foreach (var i in list.Values)
                        i.Dispose();
                    list.Clear();

                    var loggedIn = connection != null && hosts.LookupHost(connection.HostAddress).IsLoggedIn;
                    activeFlow = loggedIn ? mainFlow : UIControllerFlow.Authentication;
                })
                .PermitDynamic(Trigger.Next, () =>
                    {
                        var state = Go(Trigger.Next);
                        if (activeFlow != mainFlow)
                        {
                            var loggedIn = connection != null && hosts.LookupHost(connection.HostAddress).IsLoggedIn;
                            state = Go(Trigger.Next, loggedIn ? mainFlow : UIControllerFlow.Authentication);
                        }
                        return state;
                    }
                )
                .Permit(Trigger.Finish, UIViewType.None);
        }

        /// <summary>
        /// Configure all the logical state transitions for each of the
        /// ui flows we support.
        /// </summary>
        void ConfigureLogicStates()
        {
            StateMachine<UIViewType, Trigger> logic;

            // no selected flow
            logic = new StateMachine<UIViewType, Trigger>(UIViewType.None);
            logic.Configure(UIViewType.None)
                .Ignore(Trigger.Next)
                .Ignore(Trigger.Finish);
            machines.Add(UIControllerFlow.None, logic);

            // authentication flow
            logic = new StateMachine<UIViewType, Trigger>(UIViewType.None);
            logic.Configure(UIViewType.None)
                .Permit(Trigger.Next, UIViewType.Login)
                .Permit(Trigger.Finish, UIViewType.End);
            logic.Configure(UIViewType.Login)
                .Permit(Trigger.Next, UIViewType.TwoFactor)
                .Permit(Trigger.Cancel, UIViewType.End)
                .Permit(Trigger.Finish, UIViewType.End);
            logic.Configure(UIViewType.TwoFactor)
                .Permit(Trigger.Next, UIViewType.End)
                .Permit(Trigger.Cancel, UIViewType.Login)
                .Permit(Trigger.Finish, UIViewType.End);
            logic.Configure(UIViewType.End)
                .Permit(Trigger.Next, UIViewType.None);

            machines.Add(UIControllerFlow.Authentication, logic);

            // clone flow
            logic = new StateMachine<UIViewType, Trigger>(UIViewType.None);
            logic.Configure(UIViewType.None)
                .Permit(Trigger.Next, UIViewType.Clone)
                .Permit(Trigger.Finish, UIViewType.End);
            logic.Configure(UIViewType.Clone)
                .Permit(Trigger.Next, UIViewType.End)
                .Permit(Trigger.Cancel, UIViewType.End)
                .Permit(Trigger.Finish, UIViewType.End);
            logic.Configure(UIViewType.End)
                .Permit(Trigger.Next, UIViewType.None);
            machines.Add(UIControllerFlow.Clone, logic);

            // create flow
            logic = new StateMachine<UIViewType, Trigger>(UIViewType.None);
            logic.Configure(UIViewType.None)
                .Permit(Trigger.Next, UIViewType.Create)
                .Permit(Trigger.Finish, UIViewType.End);
            logic.Configure(UIViewType.Create)
                .Permit(Trigger.Next, UIViewType.End)
                .Permit(Trigger.Cancel, UIViewType.End)
                .Permit(Trigger.Finish, UIViewType.End);
            logic.Configure(UIViewType.End)
                .Permit(Trigger.Next, UIViewType.None);
            machines.Add(UIControllerFlow.Create, logic);

            // publish flow
            logic = new StateMachine<UIViewType, Trigger>(UIViewType.None);
            logic.Configure(UIViewType.None)
                .Permit(Trigger.Next, UIViewType.Publish)
                .Permit(Trigger.Finish, UIViewType.End);
            logic.Configure(UIViewType.Publish)
                .Permit(Trigger.Next, UIViewType.End)
                .Permit(Trigger.Cancel, UIViewType.End)
                .Permit(Trigger.Finish, UIViewType.End);
            logic.Configure(UIViewType.End)
                .Permit(Trigger.Next, UIViewType.None);
            machines.Add(UIControllerFlow.Publish, logic);

            // pr flow
            logic = new StateMachine<UIViewType, Trigger>(UIViewType.None);
            logic.Configure(UIViewType.None)
                .Permit(Trigger.Next, UIViewType.PRList)
                .Permit(Trigger.Finish, UIViewType.End);
            logic.Configure(UIViewType.PRList)
                .Permit(Trigger.Detail, UIViewType.PRDetail)
                .Permit(Trigger.Creation, UIViewType.PRCreation)
                .Permit(Trigger.Cancel, UIViewType.End)
                .Permit(Trigger.Finish, UIViewType.End);
            logic.Configure(UIViewType.PRDetail)
                .Permit(Trigger.Next, UIViewType.PRList)
                .Permit(Trigger.Cancel, UIViewType.PRList)
                .Permit(Trigger.Finish, UIViewType.End);
            logic.Configure(UIViewType.PRCreation)
                .Permit(Trigger.Next, UIViewType.PRList)
                .Permit(Trigger.Cancel, UIViewType.PRList)
                .Permit(Trigger.Finish, UIViewType.End);
            logic.Configure(UIViewType.End)
                .Permit(Trigger.Next, UIViewType.None);
            machines.Add(UIControllerFlow.PullRequests, logic);
        }

        public IObservable<IView> SelectFlow(UIControllerFlow choice)
        {
            mainFlow = choice;

            transition = new Subject<IView>();
            transition.Subscribe(_ => {}, _ => Fire(Trigger.Next));
        
            return transition;
        }

        /// <summary>
        /// Allows listening to the completion state of the ui flow - whether
        /// it was completed because it was cancelled or whether it succeeded.
        /// </summary>
        /// <returns>true for success, false for cancel</returns>
        public IObservable<bool> ListenToCompletionState()
        {
            if (completion == null)
                completion = new Subject<bool>();
            return completion;
        }

        void End(bool success)
        {
<<<<<<< HEAD
            var list = GetObjectsForFlow(activeFlow);
            foreach (var i in list.Values)
                i.ClearHandlers();

            if (activeFlow == mainFlow)
            {
                uiProvider.RemoveService(typeof(IConnection));
                completion?.OnNext(success);
                completion?.OnCompleted();
                transition.OnCompleted();
            }
            // if we're stopping the controller and the active flow wasn't the main one
            // we need to stop the main flow
            else if (stopping)
                Fire(Trigger.Finish);
            else
                Fire(Trigger.Next);

=======
            uiProvider.RemoveService(typeof(IConnection), this);
            completion?.OnNext(success);
            completion?.OnCompleted();
            transition.OnCompleted();
>>>>>>> d1dad3fc
        }

        public void Stop()
        {
            Debug.WriteLine("Stopping {0} ({1})", activeFlow, GetHashCode());
            stopping = true;
            Fire(Trigger.Finish);
        }

        void RunView(UIViewType viewType, object arg = null)
        {
            var view = CreateViewAndViewModel(viewType);
            transition.OnNext(view);

            // controller might have been stopped in the OnNext above
            if (IsStopped)
                return;

            SetupView(viewType, view, arg);
        }

        void SetupView(UIViewType viewType, IView view, object arg = null)
        {
            var list = GetObjectsForFlow(activeFlow);
            var pair = list[viewType];
            pair.ViewModel.Initialize(arg);

            // we're setting up the login dialog, we need to setup the 2fa as
            // well to continue the flow if it's needed, since the
            // authenticationresult callback won't happen until
            // everything is done
            if (viewType == UIViewType.Login)
            {
                var pair2fa = list[UIViewType.TwoFactor];
                var twofa = pair2fa.ViewModel;
                pair2fa.AddHandler(twofa.WhenAny(x => x.IsShowing, x => x.Value)
                    .Where(x => x)
                    .ObserveOn(RxApp.MainThreadScheduler)
                    .Subscribe(_ => Fire(Trigger.Next)));

                pair.AddHandler(view.Done
                    .ObserveOn(RxApp.MainThreadScheduler)
                    .Subscribe(_ => Fire(Trigger.Finish)));
            }

            // the 2fa dialog is special, it's setup when the login view is setup (see above)
            else if (viewType != UIViewType.TwoFactor)
            {
                pair.AddHandler(view.Done
                    .ObserveOn(RxApp.MainThreadScheduler)
                    .Subscribe(_ => Fire(uiStateMachine.CanFire(Trigger.Next) ? Trigger.Next : Trigger.Finish)));

                var cv = view as IHasCreationView;
                if (cv != null)
                    pair.AddHandler(cv.Create
                        .ObserveOn(RxApp.MainThreadScheduler)
                        .Subscribe(_ => Fire(Trigger.Creation)));

                var dv = view as IHasDetailView;
                if (dv != null)
                    pair.AddHandler(dv.Open
                        .ObserveOn(RxApp.MainThreadScheduler)
                        .Subscribe(x => Fire(Trigger.Detail, x)));
            }
            pair.AddHandler(view.Cancel
                .ObserveOn(RxApp.MainThreadScheduler)
                .Subscribe(_ => Fire(uiStateMachine.CanFire(Trigger.Cancel) ? Trigger.Cancel : Trigger.Finish)));
        }

        IView CreateViewAndViewModel(UIViewType viewType)
        {
            var list = GetObjectsForFlow(activeFlow);
            if (viewType == UIViewType.Login)
            {
                if (!list.ContainsKey(viewType))
                {
                    var d = new UIPair(UIViewType.TwoFactor, factory.GetView(UIViewType.TwoFactor), factory.GetViewModel(UIViewType.TwoFactor));
                    list.Add(UIViewType.TwoFactor, d);
                }
            }

            // 2fa view/viewmodel is created when login is created 'cause login needs the 2fa viewmodel
            // so the only thing we want to do is connect the viewmodel to the view when it's showing
            else if (viewType == UIViewType.TwoFactor)
            {
                var d = list[viewType];
                if (d.View.ViewModel == null)
                    d.View.ViewModel = d.ViewModel;
            }

            if (!list.ContainsKey(viewType))
            {
                var d = new UIPair(viewType, factory.GetView(viewType), factory.GetViewModel(viewType));
                d.View.ViewModel = d.ViewModel;
                list.Add(viewType, d);
            }

            return list[viewType].View;
        }


        /// <summary>
        /// Returns the view/viewmodel pair for a given flow
        /// </summary>
        Dictionary<UIViewType, UIPair> GetObjectsForFlow(UIControllerFlow flow)
        {
            Dictionary<UIViewType, UIPair> list;
            if (!uiObjects.TryGetValue(flow, out list))
            {
                list = new Dictionary<UIViewType, UIPair>();
                uiObjects.Add(flow, list);
            }
            return list;
        }

        void Fire(Trigger next, object arg = null)
        {
            Debug.WriteLine("Firing {0} from {1} ({2})", next, uiStateMachine.State, GetHashCode());
            if (arg != null && triggers.ContainsKey(next))
                uiStateMachine.Fire(triggers[next], arg);
            else
            {
                Debug.Assert(arg == null, String.Format(CultureInfo.InvariantCulture, "Argument {0} passed to Fire {1}, but there's no trigger that takes an argument. Did you forget to configure the trigger parameters?", arg, next));
                uiStateMachine.Fire(next);
            }
                
        }

        UIViewType Go(Trigger trigger)
        {
            return Go(trigger, activeFlow);
        }

        UIViewType Go(Trigger trigger, UIControllerFlow flow)
        {
            var m = machines[flow];
            Debug.WriteLine("Firing {0} from {1} for flow {2} ({3})", trigger, m.State, flow, GetHashCode());
            m.Fire(trigger);
            return m.State;
        }

        IConnection connection;
        public void Start([AllowNull] IConnection conn)
        {
            connection = conn;
            if (connection != null)
            {
<<<<<<< HEAD
                if (mainFlow != UIControllerFlow.Authentication)
                    uiProvider.AddService(connection);
=======
                if (currentFlow != UIControllerFlow.Authentication)
                    uiProvider.AddService(this, connection);
>>>>>>> d1dad3fc
                else // sanity check: it makes zero sense to pass a connection in when calling the auth flow
                    Debug.Assert(false, "Calling the auth flow with a connection makes no sense!");

                connection.Login()
                    .ObserveOn(RxApp.MainThreadScheduler)
                    .Subscribe(_ => { }, () =>
                    {
                        Debug.WriteLine("Start ({0})", GetHashCode());
                        Fire(Trigger.Next);
                    });
            }
            else
            {
                connectionManager
                    .GetLoggedInConnections(hosts)
                    .FirstOrDefaultAsync()
                    .Select(c =>
                    {
                        bool loggedin = c != null;
                        if (mainFlow != UIControllerFlow.Authentication)
                        {
                            if (loggedin) // register the first available connection so the viewmodel can use it
<<<<<<< HEAD
                            {
                                connection = c;
                                uiProvider.AddService(c);
                            }
=======
                                uiProvider.AddService(this, c);
>>>>>>> d1dad3fc
                            else
                            {
                                // a connection will be added to the list when auth is done, register it so the next
                                // viewmodel can use it
                                connectionAdded = (s, e) =>
                                {
                                    if (e.Action == NotifyCollectionChangedAction.Add)
<<<<<<< HEAD
                                    {
                                        connection = e.NewItems[0] as IConnection;
                                        uiProvider.AddService(typeof(IConnection), connection);
                                    }
=======
                                        uiProvider.AddService(typeof(IConnection), this, e.NewItems[0]);
>>>>>>> d1dad3fc
                                };
                                connectionManager.Connections.CollectionChanged += connectionAdded;
                            }
                        }
                        return loggedin;
                    })
                    .ObserveOn(RxApp.MainThreadScheduler)
                    .Subscribe(_ => { }, () =>
                    {
                        Debug.WriteLine("Start ({0})", GetHashCode());
                        Fire(Trigger.Next);
                    });
            }
        }

        bool disposed; // To detect redundant calls
        protected virtual void Dispose(bool disposing)
        {
            if (disposing)
            {
                if (disposed) return;
                disposed = true;

                Debug.WriteLine("Disposing ({0})", GetHashCode());

                if (connectionAdded != null)
                    connectionManager.Connections.CollectionChanged -= connectionAdded;
                connectionAdded = null;

                var tr = transition;
                var cmp = completion;
                transition = null;
                completion = null;
                disposables.Dispose();
                tr?.Dispose();
                cmp?.Dispose();
            }
        }

        public void Dispose()
        {
            Dispose(true);
            GC.SuppressFinalize(this);
        }

        public bool IsStopped => uiStateMachine.IsInState(UIViewType.None) || stopping;
        public UIControllerFlow CurrentFlow => activeFlow;

        /// <summary>
        /// This class holds ExportLifetimeContexts (i.e., Lazy Disposable containers) for IView and IViewModel objects
        /// A view type (login, clone, etc) is composed of a pair of view and viewmodel, which this class represents.
        /// </summary>
        class UIPair : IDisposable
        {
            ExportLifetimeContext<IView> view;
            ExportLifetimeContext<IViewModel> viewModel;
            CompositeDisposable handlers = new CompositeDisposable();
            UIViewType viewType;

            public UIViewType ViewType => viewType;
            public IView View => view.Value;
            public IViewModel ViewModel => viewModel?.Value;

            /// <param name="type">The UIViewType</param>
            /// <param name="v">The IView</param>
            /// <param name="vm">The IViewModel. Might be null because the 2fa view shares the same viewmodel as the login dialog, so it's
            /// set manually in the view outside of this</param>
            public UIPair(UIViewType type, ExportLifetimeContext<IView> v, [AllowNull]ExportLifetimeContext<IViewModel> vm)
            {
                viewType = type;
                view = v;
                viewModel = vm;
                handlers = new CompositeDisposable();
            }

            /// <summary>
            /// Register disposable event handlers or observable subscriptions so they get cleared
            /// when the View/Viewmodel get disposed/destroyed
            /// </summary>
            /// <param name="disposable"></param>
            public void AddHandler(IDisposable disposable)
            {
                handlers.Add(disposable);
            }

            public void ClearHandlers()
            {
                handlers.Dispose();
            }

            bool disposed = false;
            void Dispose(bool disposing)
            {
                if (disposing)
                {
                    if (disposed) return;
                    if (!handlers.IsDisposed)
                        handlers.Dispose();
                    view?.Dispose();
                    view = null;
                    viewModel?.Dispose();
                    viewModel = null;
                    disposed = true;
                }
            }
            public void Dispose()
            {
                Dispose(true);
                GC.SuppressFinalize(this);
            }
        }
    }
}<|MERGE_RESOLUTION|>--- conflicted
+++ resolved
@@ -392,14 +392,13 @@
 
         void End(bool success)
         {
-<<<<<<< HEAD
             var list = GetObjectsForFlow(activeFlow);
             foreach (var i in list.Values)
                 i.ClearHandlers();
 
             if (activeFlow == mainFlow)
             {
-                uiProvider.RemoveService(typeof(IConnection));
+            	uiProvider.RemoveService(typeof(IConnection), this);
                 completion?.OnNext(success);
                 completion?.OnCompleted();
                 transition.OnCompleted();
@@ -411,12 +410,6 @@
             else
                 Fire(Trigger.Next);
 
-=======
-            uiProvider.RemoveService(typeof(IConnection), this);
-            completion?.OnNext(success);
-            completion?.OnCompleted();
-            transition.OnCompleted();
->>>>>>> d1dad3fc
         }
 
         public void Stop()
@@ -564,13 +557,8 @@
             connection = conn;
             if (connection != null)
             {
-<<<<<<< HEAD
                 if (mainFlow != UIControllerFlow.Authentication)
-                    uiProvider.AddService(connection);
-=======
-                if (currentFlow != UIControllerFlow.Authentication)
                     uiProvider.AddService(this, connection);
->>>>>>> d1dad3fc
                 else // sanity check: it makes zero sense to pass a connection in when calling the auth flow
                     Debug.Assert(false, "Calling the auth flow with a connection makes no sense!");
 
@@ -593,14 +581,10 @@
                         if (mainFlow != UIControllerFlow.Authentication)
                         {
                             if (loggedin) // register the first available connection so the viewmodel can use it
-<<<<<<< HEAD
                             {
                                 connection = c;
-                                uiProvider.AddService(c);
+                                uiProvider.AddService(this, c);
                             }
-=======
-                                uiProvider.AddService(this, c);
->>>>>>> d1dad3fc
                             else
                             {
                                 // a connection will be added to the list when auth is done, register it so the next
@@ -608,14 +592,11 @@
                                 connectionAdded = (s, e) =>
                                 {
                                     if (e.Action == NotifyCollectionChangedAction.Add)
-<<<<<<< HEAD
                                     {
                                         connection = e.NewItems[0] as IConnection;
-                                        uiProvider.AddService(typeof(IConnection), connection);
+										if (connection != null)
+	                                        uiProvider.AddService(typeof(IConnection), this, connection);
                                     }
-=======
-                                        uiProvider.AddService(typeof(IConnection), this, e.NewItems[0]);
->>>>>>> d1dad3fc
                                 };
                                 connectionManager.Connections.CollectionChanged += connectionAdded;
                             }
