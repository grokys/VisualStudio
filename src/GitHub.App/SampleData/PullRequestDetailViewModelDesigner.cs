--- conflicted
+++ resolved
@@ -72,14 +72,9 @@
         }
 
         public IPullRequestModel Model { get; }
-<<<<<<< HEAD
-        public string SourceBranchDisplayName { get; }
-        public string TargetBranchDisplayName { get; }
-        public bool IsFromFork { get; }
-=======
         public string SourceBranchDisplayName { get; set; }
         public string TargetBranchDisplayName { get; set; }
->>>>>>> dbf520f9
+        public bool IsFromFork { get; }
         public string Body { get; }
         public ChangedFilesViewType ChangedFilesViewType { get; set; }
         public OpenChangedFileAction OpenChangedFileAction { get; set; }
