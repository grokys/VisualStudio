--- conflicted
+++ resolved
@@ -16,7 +16,6 @@
 using NLog;
 using NullGuard;
 using Octokit;
-using ReactiveUI;
 
 namespace GitHub.Services
 {
@@ -151,11 +150,7 @@
             // and replaces it instead of appending, so items get refreshed in-place as they come in.
 
             var keyobs = GetUserFromCache()
-<<<<<<< HEAD
-                .Select(user => string.Format(CultureInfo.InvariantCulture, "{0}|{1}|pr", user.Login, repo.Name));
-=======
                 .Select(user => string.Format(CultureInfo.InvariantCulture, "{0}|{1}:{2}", CacheIndex.PRPrefix, user.Login, repo.Name));
->>>>>>> d8474357
 
             var source = Observable.Defer(() => keyobs
                 .SelectMany(key =>
@@ -178,12 +173,6 @@
             return collection;
         }
 
-<<<<<<< HEAD
-        public IObservable<IPullRequestModel> CreatePullRequest(ISimpleRepositoryModel repository, string title, IBranch source, IBranch target)
-        {
-            var keyobs = GetUserFromCache()
-                .Select(user => string.Format(CultureInfo.InvariantCulture, "{0}|{1}|pr", user.Login, repository.Name));
-=======
         public ITrackingCollection<IRepositoryModel> GetRepositories(ITrackingCollection<IRepositoryModel> collection)
         {
             var keyobs = GetUserFromCache()
@@ -214,16 +203,11 @@
         {
             var keyobs = GetUserFromCache()
                 .Select(user => string.Format(CultureInfo.InvariantCulture, "{0}|{1}:{2}", CacheIndex.PRPrefix, user.Login, repository.Name));
->>>>>>> d8474357
 
             return Observable.Defer(() => keyobs
                 .SelectMany(key =>
                     hostCache.PutAndUpdateIndex(key, () =>
-<<<<<<< HEAD
-                        apiClient.CreatePullRequest(new NewPullRequest(title, source.Name, target.Name),
-=======
                         apiClient.CreatePullRequest(new NewPullRequest(title, source.Name, target.Name) { Body = body },
->>>>>>> d8474357
                                     repository.CloneUrl.Owner,
                                     repository.CloneUrl.RepositoryName)
                                  .Select(PullRequestCacheItem.Create),
@@ -296,11 +280,7 @@
                     });
         }
 
-<<<<<<< HEAD
-       public IObservable<IBranch> GetBranches(ISimpleRepositoryModel repo)
-=======
         public IObservable<IBranch> GetBranches(ISimpleRepositoryModel repo)
->>>>>>> d8474357
         {
             var keyobs = GetUserFromCache()
                 .Select(user => string.Format(CultureInfo.InvariantCulture, "{0}|{1}|branch", user.Login, repo.Name));
@@ -310,14 +290,11 @@
                 .Select(Create);
         }
 
-<<<<<<< HEAD
-=======
         static GitIgnoreItem Create(GitIgnoreCacheItem item)
         {
             return GitIgnoreItem.Create(item.Name);
         }
 
->>>>>>> d8474357
         static LicenseItem Create(LicenseCacheItem licenseCacheItem)
         {
             return new LicenseItem(licenseCacheItem.Key, licenseCacheItem.Name);
@@ -369,13 +346,6 @@
             return new BranchModel(branch);
         }
 
-<<<<<<< HEAD
-        static IPullRequestModel Create(string key)
-        {
-            return new PullRequestModel(Int32.Parse(key.Split('|').Last(), CultureInfo.InvariantCulture));
-        }
-=======
->>>>>>> d8474357
 
         public IObservable<Unit> InsertUser(AccountCacheItem user)
         {
