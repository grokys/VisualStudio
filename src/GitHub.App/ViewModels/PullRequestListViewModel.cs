﻿using System;
using System.Collections.Generic;
using System.Collections.ObjectModel;
using System.ComponentModel.Composition;
using System.Linq;
using System.Reactive.Linq;
using System.Reactive.Subjects;
using System.Threading.Tasks;
using System.Windows.Media.Imaging;
using GitHub.App;
using GitHub.Collections;
using GitHub.Exports;
using GitHub.Extensions;
using GitHub.Logging;
using GitHub.Models;
using GitHub.Services;
using GitHub.Settings;
using GitHub.UI;
using ReactiveUI;
using Serilog;

namespace GitHub.ViewModels
{
    [ExportViewModel(ViewType = UIViewType.PRList)]
    [PartCreationPolicy(CreationPolicy.NonShared)]
    public class PullRequestListViewModel : PanePageViewModelBase, IPullRequestListViewModel, IDisposable
    {
        static readonly ILogger log = LogManager.ForContext<PullRequestListViewModel>();

        readonly IRepositoryHost repositoryHost;
        readonly ILocalRepositoryModel localRepository;
        readonly TrackingCollection<IAccount> trackingAuthors;
        readonly TrackingCollection<IAccount> trackingAssignees;
        readonly IPackageSettings settings;
        readonly IVisualStudioBrowser visualStudioBrowser;
        readonly PullRequestListUIState listSettings;
        readonly bool constructing;
        IRemoteRepositoryModel remoteRepository;

        [ImportingConstructor]
        PullRequestListViewModel(
            IConnectionRepositoryHostMap connectionRepositoryHostMap,
            ITeamExplorerServiceHolder teservice,
            IPackageSettings settings,
            IVisualStudioBrowser visualStudioBrowser)
            : this(connectionRepositoryHostMap.CurrentRepositoryHost, teservice.ActiveRepo, settings, visualStudioBrowser)
        {
            Guard.ArgumentNotNull(connectionRepositoryHostMap, nameof(connectionRepositoryHostMap));
            Guard.ArgumentNotNull(teservice, nameof(teservice));
            Guard.ArgumentNotNull(settings, nameof(settings));
        }

        public PullRequestListViewModel(
            IRepositoryHost repositoryHost,
            ILocalRepositoryModel repository,
            IPackageSettings settings,
            IVisualStudioBrowser visualStudioBrowser)
        {
            Guard.ArgumentNotNull(repositoryHost, nameof(repositoryHost));
            Guard.ArgumentNotNull(repository, nameof(repository));
            Guard.ArgumentNotNull(settings, nameof(settings));
            Guard.ArgumentNotNull(visualStudioBrowser, nameof(visualStudioBrowser));

            constructing = true;
            this.repositoryHost = repositoryHost;
            this.localRepository = repository;
            this.settings = settings;
            this.visualStudioBrowser = visualStudioBrowser;

            Title = Resources.PullRequestsNavigationItemText;

            this.listSettings = settings.UIState
                .GetOrCreateRepositoryState(repository.CloneUrl)
                .PullRequests;

            States = new List<PullRequestState> {
                new PullRequestState { IsOpen = true, Name = "Open" },
                new PullRequestState { IsOpen = false, Name = "Closed" },
                new PullRequestState { Name = "All" }
            };

            trackingAuthors = new TrackingCollection<IAccount>(Observable.Empty<IAccount>(),
                OrderedComparer<IAccount>.OrderByDescending(x => x.Login).Compare);
            trackingAssignees = new TrackingCollection<IAccount>(Observable.Empty<IAccount>(),
                OrderedComparer<IAccount>.OrderByDescending(x => x.Login).Compare);
            trackingAuthors.Subscribe();
            trackingAssignees.Subscribe();

            Authors = trackingAuthors.CreateListenerCollection(EmptyUser, this.WhenAnyValue(x => x.SelectedAuthor));
            Assignees = trackingAssignees.CreateListenerCollection(EmptyUser, this.WhenAnyValue(x => x.SelectedAssignee));

            CreatePullRequests();

            this.WhenAny(x => x.SelectedState, x => x.Value)
                .Where(x => PullRequests != null)
                .Subscribe(s => UpdateFilter(s, SelectedAssignee, SelectedAuthor));

            this.WhenAny(x => x.SelectedAssignee, x => x.Value)
                .Where(x => PullRequests != null && x != EmptyUser)
                .Subscribe(a => UpdateFilter(SelectedState, a, SelectedAuthor));

            this.WhenAny(x => x.SelectedAuthor, x => x.Value)
                .Where(x => PullRequests != null && x != EmptyUser)
                .Subscribe(a => UpdateFilter(SelectedState, SelectedAssignee, a));

            this.WhenAnyValue(x => x.SelectedRepository)
                .Skip(1)
                .Subscribe(_ => ResetAndLoad());

            SelectedState = States.FirstOrDefault(x => x.Name == listSettings.SelectedState) ?? States[0];
            OpenPullRequest = ReactiveCommand.Create();
            OpenPullRequest.Subscribe(DoOpenPullRequest);
            CreatePullRequest = ReactiveCommand.Create();
            CreatePullRequest.Subscribe(_ => DoCreatePullRequest());

            OpenPullRequestOnGitHub = ReactiveCommand.Create();
            OpenPullRequestOnGitHub.Subscribe(x => DoOpenPullRequestOnGitHub((int)x));

            constructing = false;
        }

        public override void Initialize(ViewWithData data)
        {
            base.Initialize(data);
            Load().Forget();
        }

        async Task Load()
        {
            IsBusy = true;

            if (remoteRepository == null)
            {
                remoteRepository = await repositoryHost.ModelService.GetRepository(
                    localRepository.Owner,
                    localRepository.Name);
                Repositories = remoteRepository.IsFork ?
                    new[] { remoteRepository.Parent, remoteRepository } :
                    new[] { remoteRepository };
                SelectedRepository = Repositories[0];
            }

            PullRequests = repositoryHost.ModelService.GetPullRequests(SelectedRepository, pullRequests);
            pullRequests.Subscribe(pr =>
            {
                trackingAssignees.AddItem(pr.Assignee);
                trackingAuthors.AddItem(pr.Author);
            }, () => { });

            pullRequests.OriginalCompleted
                .ObserveOn(RxApp.MainThreadScheduler)
<<<<<<< HEAD
                ////.Catch<System.Reactive.Unit, Octokit.AuthorizationException>(ex =>
                ////{
                ////    log.Info("Received AuthorizationException reading pull requests", ex);
                ////    return repositoryHost.LogOut();
                ////})
=======
                .Catch<System.Reactive.Unit, Octokit.AuthorizationException>(ex =>
                {
                    log.Error(ex, "Authorization error listing pull requests");
                    return repositoryHost.LogOut();
                })
>>>>>>> 8f6d2189
                .Catch<System.Reactive.Unit, Exception>(ex =>
                {
                    // Occurs on network error, when the repository was deleted on GitHub etc.
                    log.Error(ex, "Received Exception reading pull requests");
                    return Observable.Empty<System.Reactive.Unit>();
                })
                .Subscribe(_ =>
                {
                    if (listSettings.SelectedAuthor != null)
                    {
                        SelectedAuthor = Authors.FirstOrDefault(x => x.Login == listSettings.SelectedAuthor);
                    }

                    if (listSettings.SelectedAssignee != null)
                    {
                        SelectedAssignee = Assignees.FirstOrDefault(x => x.Login == listSettings.SelectedAssignee);
                    }

                    IsBusy = false;
                    UpdateFilter(SelectedState, SelectedAssignee, SelectedAuthor);
                });
        }

        void UpdateFilter(PullRequestState state, IAccount ass, IAccount aut)
        {
            if (PullRequests == null)
                return;
            pullRequests.Filter = (pr, i, l) =>
                (!state.IsOpen.HasValue || state.IsOpen == pr.IsOpen) &&
                     (ass == null || ass.Equals(pr.Assignee)) &&
                     (aut == null || aut.Equals(pr.Author));
            SaveSettings();
        }

        bool isBusy;
        public bool IsBusy
        {
            get { return isBusy; }
            private set { this.RaiseAndSetIfChanged(ref isBusy, value); }
        }

        IReadOnlyList<IRemoteRepositoryModel> repositories;
        public IReadOnlyList<IRemoteRepositoryModel> Repositories
        {
            get { return repositories; }
            private set { this.RaiseAndSetIfChanged(ref repositories, value); }
        }

        IRemoteRepositoryModel selectedRepository;
        public IRemoteRepositoryModel SelectedRepository
        {
            get { return selectedRepository; }
            set { this.RaiseAndSetIfChanged(ref selectedRepository, value); }
        }

        ITrackingCollection<IPullRequestModel> pullRequests;
        public ITrackingCollection<IPullRequestModel> PullRequests
        {
            get { return pullRequests; }
            private set { this.RaiseAndSetIfChanged(ref pullRequests, value); }
        }

        IPullRequestModel selectedPullRequest;
        public IPullRequestModel SelectedPullRequest
        {
            get { return selectedPullRequest; }
            set { this.RaiseAndSetIfChanged(ref selectedPullRequest, value); }
        }

        IReadOnlyList<PullRequestState> states;
        public IReadOnlyList<PullRequestState> States
        {
            get { return states; }
            set { this.RaiseAndSetIfChanged(ref states, value); }
        }

        PullRequestState selectedState;
        public PullRequestState SelectedState
        {
            get { return selectedState; }
            set { this.RaiseAndSetIfChanged(ref selectedState, value); }
        }

        ObservableCollection<IAccount> assignees;
        public ObservableCollection<IAccount> Assignees
        {
            get { return assignees; }
            set { this.RaiseAndSetIfChanged(ref assignees, value); }
        }

        ObservableCollection<IAccount> authors;
        public ObservableCollection<IAccount> Authors
        {
            get { return authors; }
            set { this.RaiseAndSetIfChanged(ref authors, value); }
        }

        IAccount selectedAuthor;
        public IAccount SelectedAuthor
        {
            get { return selectedAuthor; }
            set { this.RaiseAndSetIfChanged(ref selectedAuthor, value); }
        }

        IAccount selectedAssignee;
        public IAccount SelectedAssignee
        {
            get { return selectedAssignee; }
            set { this.RaiseAndSetIfChanged(ref selectedAssignee, value); }
        }

        IAccount emptyUser = new Account("[None]", false, false, 0, 0, Observable.Empty<BitmapSource>());
        public IAccount EmptyUser
        {
            get { return emptyUser; }
        }

        readonly Subject<ViewWithData> navigate = new Subject<ViewWithData>();
        public IObservable<ViewWithData> Navigate => navigate;

        public ReactiveCommand<object> OpenPullRequest { get; }
        public ReactiveCommand<object> CreatePullRequest { get; }

        public ReactiveCommand<object> OpenPullRequestOnGitHub { get; }

        bool disposed;
        protected void Dispose(bool disposing)
        {
            if (disposing)
            {
                if (disposed) return;
                pullRequests.Dispose();
                trackingAuthors.Dispose();
                trackingAssignees.Dispose();
                disposed = true;
            }
        }

        public void Dispose()
        {
            Dispose(true);
            GC.SuppressFinalize(this);
        }

        void CreatePullRequests()
        {
            PullRequests = new TrackingCollection<IPullRequestModel>();
            pullRequests.Comparer = OrderedComparer<IPullRequestModel>.OrderByDescending(x => x.UpdatedAt).Compare;
            pullRequests.NewerComparer = OrderedComparer<IPullRequestModel>.OrderByDescending(x => x.UpdatedAt).Compare;
        }

        void ResetAndLoad()
        {
            CreatePullRequests();
            UpdateFilter(SelectedState, SelectedAssignee, SelectedAuthor);
            Load().Forget();
        }

        void SaveSettings()
        {
            if (!constructing)
            {
                listSettings.SelectedState = SelectedState.Name;
                listSettings.SelectedAssignee = SelectedAssignee?.Login;
                listSettings.SelectedAuthor = SelectedAuthor?.Login;
                settings.Save();
            }
        }

        void DoOpenPullRequest(object pullRequest)
        {
            Guard.ArgumentNotNull(pullRequest, nameof(pullRequest));

            var d = new ViewWithData(UIControllerFlow.PullRequestDetail)
            {
                Data = new PullRequestDetailArgument
                {
                    Repository = SelectedRepository,
                    Number = (int)pullRequest,
                }
            };

            navigate.OnNext(d);
        }

        void DoCreatePullRequest()
        {
            var d = new ViewWithData(UIControllerFlow.PullRequestCreation);
            navigate.OnNext(d);
        }

        void DoOpenPullRequestOnGitHub(int pullRequest)
        {
            var repoUrl = SelectedRepository.CloneUrl.ToRepositoryUrl();
            var url = repoUrl.Append("pull/" + pullRequest);
            visualStudioBrowser.OpenUrl(url);
        }
    }
}<|MERGE_RESOLUTION|>--- conflicted
+++ resolved
@@ -149,19 +149,11 @@
 
             pullRequests.OriginalCompleted
                 .ObserveOn(RxApp.MainThreadScheduler)
-<<<<<<< HEAD
                 ////.Catch<System.Reactive.Unit, Octokit.AuthorizationException>(ex =>
                 ////{
                 ////    log.Info("Received AuthorizationException reading pull requests", ex);
                 ////    return repositoryHost.LogOut();
                 ////})
-=======
-                .Catch<System.Reactive.Unit, Octokit.AuthorizationException>(ex =>
-                {
-                    log.Error(ex, "Authorization error listing pull requests");
-                    return repositoryHost.LogOut();
-                })
->>>>>>> 8f6d2189
                 .Catch<System.Reactive.Unit, Exception>(ex =>
                 {
                     // Occurs on network error, when the repository was deleted on GitHub etc.
