﻿using System;
using System.Collections.Generic;
using System.Collections.ObjectModel;
using System.ComponentModel.Composition;
<<<<<<< HEAD
using System.Globalization;
=======
using System.Diagnostics;
>>>>>>> 19bf7aac
using System.Linq;
using System.Reactive.Linq;
using System.Reactive.Subjects;
using System.Threading.Tasks;
using System.Windows.Media.Imaging;
using GitHub.App;
using GitHub.Collections;
using GitHub.Exports;
using GitHub.Extensions;
using GitHub.Models;
using GitHub.Services;
using GitHub.Settings;
using GitHub.UI;
using NLog;
using ReactiveUI;

namespace GitHub.ViewModels
{
    [ExportViewModel(ViewType = UIViewType.PRList)]
    [PartCreationPolicy(CreationPolicy.NonShared)]
    public class PullRequestListViewModel : PanePageViewModelBase, IPullRequestListViewModel, IDisposable
    {
        static readonly Logger log = LogManager.GetCurrentClassLogger();

        readonly IRepositoryHost repositoryHost;
        readonly ILocalRepositoryModel localRepository;
        readonly TrackingCollection<IAccount> trackingAuthors;
        readonly TrackingCollection<IAccount> trackingAssignees;
        readonly IPackageSettings settings;
        readonly PullRequestListUIState listSettings;
        readonly bool constructing;
        IRemoteRepositoryModel remoteRepository;

        [ImportingConstructor]
        PullRequestListViewModel(
            IConnectionRepositoryHostMap connectionRepositoryHostMap,
            ITeamExplorerServiceHolder teservice,
            IPackageSettings settings)
            : this(connectionRepositoryHostMap.CurrentRepositoryHost, teservice.ActiveRepo, settings)
        {
            Guard.ArgumentNotNull(connectionRepositoryHostMap, nameof(connectionRepositoryHostMap));
            Guard.ArgumentNotNull(teservice, nameof(teservice));
            Guard.ArgumentNotNull(settings, nameof(settings));
        }

        public PullRequestListViewModel(
            IRepositoryHost repositoryHost,
            ILocalRepositoryModel repository,
            IPackageSettings settings)
        {
            Guard.ArgumentNotNull(repositoryHost, nameof(repositoryHost));
            Guard.ArgumentNotNull(repository, nameof(repository));
            Guard.ArgumentNotNull(settings, nameof(settings));

            constructing = true;
            this.repositoryHost = repositoryHost;
            this.localRepository = repository;
            this.settings = settings;

            Title = Resources.PullRequestsNavigationItemText;

            this.listSettings = settings.UIState
                .GetOrCreateRepositoryState(repository.CloneUrl)
                .PullRequests;

            States = new List<PullRequestState> {
                new PullRequestState { IsOpen = true, Name = "Open" },
                new PullRequestState { IsOpen = false, Name = "Closed" },
                new PullRequestState { Name = "All" }
            };

            trackingAuthors = new TrackingCollection<IAccount>(Observable.Empty<IAccount>(),
                OrderedComparer<IAccount>.OrderByDescending(x => x.Login).Compare);
            trackingAssignees = new TrackingCollection<IAccount>(Observable.Empty<IAccount>(),
                OrderedComparer<IAccount>.OrderByDescending(x => x.Login).Compare);
            trackingAuthors.Subscribe();
            trackingAssignees.Subscribe();

            Authors = trackingAuthors.CreateListenerCollection(EmptyUser, this.WhenAnyValue(x => x.SelectedAuthor));
            Assignees = trackingAssignees.CreateListenerCollection(EmptyUser, this.WhenAnyValue(x => x.SelectedAssignee));

            CreatePullRequests();

            this.WhenAny(x => x.SelectedState, x => x.Value)
                .Where(x => PullRequests != null)
                .Subscribe(s => UpdateFilter(s, SelectedAssignee, SelectedAuthor, FilterText));

            this.WhenAny(x => x.SelectedAssignee, x => x.Value)
<<<<<<< HEAD
                .Where(x => PullRequests != null && x != EmptyUser && IsLoaded)
                .Subscribe(a => UpdateFilter(SelectedState, a, SelectedAuthor, FilterText));

            this.WhenAny(x => x.SelectedAuthor, x => x.Value)
                .Where(x => PullRequests != null && x != EmptyUser && IsLoaded)
                .Subscribe(a => UpdateFilter(SelectedState, SelectedAssignee, a, FilterText));

            this.WhenAny(x => x.FilterText, x => x.Value)
                .Where(x => PullRequests != null && IsLoaded)
                .Subscribe(f => UpdateFilter(SelectedState, SelectedAssignee, SelectedAuthor, f));
=======
                .Where(x => PullRequests != null && x != EmptyUser)
                .Subscribe(a => UpdateFilter(SelectedState, a, SelectedAuthor));

            this.WhenAny(x => x.SelectedAuthor, x => x.Value)
                .Where(x => PullRequests != null && x != EmptyUser)
                .Subscribe(a => UpdateFilter(SelectedState, SelectedAssignee, a));
>>>>>>> 19bf7aac

            this.WhenAnyValue(x => x.SelectedRepository)
                .Skip(1)
                .Subscribe(_ => ResetAndLoad());

            SelectedState = States.FirstOrDefault(x => x.Name == listSettings.SelectedState) ?? States[0];
            OpenPullRequest = ReactiveCommand.Create();
            OpenPullRequest.Subscribe(DoOpenPullRequest);
            CreatePullRequest = ReactiveCommand.Create();
            CreatePullRequest.Subscribe(_ => DoCreatePullRequest());

            constructing = false;
        }

        public override void Initialize(ViewWithData data)
        {
            base.Initialize(data);
            Load().Forget();
        }

        async Task Load()
        {
            IsBusy = true;

            if (remoteRepository == null)
            {
                remoteRepository = await repositoryHost.ModelService.GetRepository(
                    localRepository.Owner,
                    localRepository.Name);
                Repositories = remoteRepository.IsFork ?
                    new[] { remoteRepository.Parent, remoteRepository } :
                    new[] { remoteRepository };
                SelectedRepository = Repositories[0];
            }

            PullRequests = repositoryHost.ModelService.GetPullRequests(SelectedRepository, pullRequests);
            pullRequests.Subscribe(pr =>
            {
                trackingAssignees.AddItem(pr.Assignee);
                trackingAuthors.AddItem(pr.Author);
            }, () => { });

            pullRequests.OriginalCompleted
                .ObserveOn(RxApp.MainThreadScheduler)
                .Catch<System.Reactive.Unit, Octokit.AuthorizationException>(ex =>
                {
                    log.Info("Received AuthorizationException reading pull requests", ex);
                    return repositoryHost.LogOut();
                })
                .Catch<System.Reactive.Unit, Exception>(ex =>
                {
                    // Occurs on network error, when the repository was deleted on GitHub etc.
                    log.Info("Received Exception reading pull requests", ex);
                    return Observable.Empty<System.Reactive.Unit>();
                })
                .Subscribe(_ =>
                {
                    if (listSettings.SelectedAuthor != null)
                    {
                        SelectedAuthor = Authors.FirstOrDefault(x => x.Login == listSettings.SelectedAuthor);
                    }

                    if (listSettings.SelectedAssignee != null)
                    {
                        SelectedAssignee = Assignees.FirstOrDefault(x => x.Login == listSettings.SelectedAssignee);
                    }
<<<<<<< HEAD
 
                    IsLoaded = true;
                    UpdateFilter(SelectedState, SelectedAssignee, SelectedAuthor, FilterText);
                });
        }

        void UpdateFilter(PullRequestState state, [AllowNull]IAccount ass = null, [AllowNull]IAccount aut = null, [AllowNull]string filText = null)
        {
            if (PullRequests == null)
                return;

            var filterTextIsNumber = false;
            var filterTextIsString = false;
            var filterPullRequestNumber = 0;

            if (filText != null)
            {
                filText = filText.Trim();

                var hasText = !string.IsNullOrEmpty(filText);

                if (hasText && filterText.StartsWith("#", StringComparison.CurrentCultureIgnoreCase))
                {
                    filterTextIsNumber = int.TryParse(filText.Substring(1), out filterPullRequestNumber);
                }
                else
                {
                    filterTextIsNumber = int.TryParse(filText, out filterPullRequestNumber);
                }

                filterTextIsString = hasText && !filterTextIsNumber;
            }

            pullRequests.Filter = (pullRequest, index, list) =>
                (!state.IsOpen.HasValue || state.IsOpen == pullRequest.IsOpen) &&
                (ass == null || ass.Equals(pullRequest.Assignee)) &&
                (aut == null || aut.Equals(pullRequest.Author)) &&
                (filterTextIsNumber == false || pullRequest.Number == filterPullRequestNumber) && 
                (filterTextIsString == false || pullRequest.Title.ToUpperInvariant().Contains(filText.ToUpperInvariant()));
        }

        string filterText;
        [AllowNull]
        public string FilterText
        {
            get { return filterText; }
            set { this.RaiseAndSetIfChanged(ref filterText, value); }
=======

                    IsBusy = false;
                    UpdateFilter(SelectedState, SelectedAssignee, SelectedAuthor);
                });
        }

        void UpdateFilter(PullRequestState state, IAccount ass, IAccount aut)
        {
            if (PullRequests == null)
                return;
            pullRequests.Filter = (pr, i, l) =>
                (!state.IsOpen.HasValue || state.IsOpen == pr.IsOpen) &&
                     (ass == null || ass.Equals(pr.Assignee)) &&
                     (aut == null || aut.Equals(pr.Author));
            SaveSettings();
        }

        bool isBusy;
        public bool IsBusy
        {
            get { return isBusy; }
            private set { this.RaiseAndSetIfChanged(ref isBusy, value); }
        }

        IReadOnlyList<IRemoteRepositoryModel> repositories;
        public IReadOnlyList<IRemoteRepositoryModel> Repositories
        {
            get { return repositories; }
            private set { this.RaiseAndSetIfChanged(ref repositories, value); }
>>>>>>> 19bf7aac
        }

        IRemoteRepositoryModel selectedRepository;
        public IRemoteRepositoryModel SelectedRepository
        {
            get { return selectedRepository; }
            set { this.RaiseAndSetIfChanged(ref selectedRepository, value); }
        }

        ITrackingCollection<IPullRequestModel> pullRequests;
        public ITrackingCollection<IPullRequestModel> PullRequests
        {
            get { return pullRequests; }
            private set { this.RaiseAndSetIfChanged(ref pullRequests, value); }
        }

        IPullRequestModel selectedPullRequest;
        public IPullRequestModel SelectedPullRequest
        {
            get { return selectedPullRequest; }
            set { this.RaiseAndSetIfChanged(ref selectedPullRequest, value); }
        }

        IReadOnlyList<PullRequestState> states;
        public IReadOnlyList<PullRequestState> States
        {
            get { return states; }
            set { this.RaiseAndSetIfChanged(ref states, value); }
        }

        PullRequestState selectedState;
        public PullRequestState SelectedState
        {
            get { return selectedState; }
            set { this.RaiseAndSetIfChanged(ref selectedState, value); }
        }

        ObservableCollection<IAccount> assignees;
        public ObservableCollection<IAccount> Assignees
        {
            get { return assignees; }
            set { this.RaiseAndSetIfChanged(ref assignees, value); }
        }

        ObservableCollection<IAccount> authors;
        public ObservableCollection<IAccount> Authors
        {
            get { return authors; }
            set { this.RaiseAndSetIfChanged(ref authors, value); }
        }

        IAccount selectedAuthor;
        public IAccount SelectedAuthor
        {
            get { return selectedAuthor; }
            set { this.RaiseAndSetIfChanged(ref selectedAuthor, value); }
        }

        IAccount selectedAssignee;
        public IAccount SelectedAssignee
        {
            get { return selectedAssignee; }
            set { this.RaiseAndSetIfChanged(ref selectedAssignee, value); }
        }

        IAccount emptyUser = new Account("[None]", false, false, 0, 0, Observable.Empty<BitmapSource>());
        public IAccount EmptyUser
        {
            get { return emptyUser; }
        }

        readonly Subject<ViewWithData> navigate = new Subject<ViewWithData>();
        public IObservable<ViewWithData> Navigate => navigate;

        public ReactiveCommand<object> OpenPullRequest { get; }
        public ReactiveCommand<object> CreatePullRequest { get; }

        bool disposed;
        protected void Dispose(bool disposing)
        {
            if (disposing)
            {
                if (disposed) return;
                pullRequests.Dispose();
                trackingAuthors.Dispose();
                trackingAssignees.Dispose();
                disposed = true;
            }
        }

        public void Dispose()
        {
            Dispose(true);
            GC.SuppressFinalize(this);
        }

        void CreatePullRequests()
        {
            PullRequests = new TrackingCollection<IPullRequestModel>();
            pullRequests.Comparer = OrderedComparer<IPullRequestModel>.OrderByDescending(x => x.UpdatedAt).Compare;
            pullRequests.NewerComparer = OrderedComparer<IPullRequestModel>.OrderByDescending(x => x.UpdatedAt).Compare;
        }

        void ResetAndLoad()
        {
            CreatePullRequests();
            UpdateFilter(SelectedState, SelectedAssignee, SelectedAuthor);
            Load().Forget();
        }

        void SaveSettings()
        {
            if (!constructing)
            {
                listSettings.SelectedState = SelectedState.Name;
                listSettings.SelectedAssignee = SelectedAssignee?.Login;
                listSettings.SelectedAuthor = SelectedAuthor?.Login;
                settings.Save();
            }
        }

        void DoOpenPullRequest(object pullRequest)
        {
            Guard.ArgumentNotNull(pullRequest, nameof(pullRequest));

            var d = new ViewWithData(UIControllerFlow.PullRequestDetail)
            {
                Data = new PullRequestDetailArgument
                {
                    Repository = SelectedRepository,
                    Number = (int)pullRequest,
                }
            };

            navigate.OnNext(d);
        }

        void DoCreatePullRequest()
        {
            var d = new ViewWithData(UIControllerFlow.PullRequestCreation);
            navigate.OnNext(d);
        }
    }
}<|MERGE_RESOLUTION|>--- conflicted
+++ resolved
@@ -2,11 +2,7 @@
 using System.Collections.Generic;
 using System.Collections.ObjectModel;
 using System.ComponentModel.Composition;
-<<<<<<< HEAD
 using System.Globalization;
-=======
-using System.Diagnostics;
->>>>>>> 19bf7aac
 using System.Linq;
 using System.Reactive.Linq;
 using System.Reactive.Subjects;
@@ -95,29 +91,16 @@
                 .Subscribe(s => UpdateFilter(s, SelectedAssignee, SelectedAuthor, FilterText));
 
             this.WhenAny(x => x.SelectedAssignee, x => x.Value)
-<<<<<<< HEAD
-                .Where(x => PullRequests != null && x != EmptyUser && IsLoaded)
+                .Where(x => PullRequests != null && x != EmptyUser)
                 .Subscribe(a => UpdateFilter(SelectedState, a, SelectedAuthor, FilterText));
-
-            this.WhenAny(x => x.SelectedAuthor, x => x.Value)
-                .Where(x => PullRequests != null && x != EmptyUser && IsLoaded)
-                .Subscribe(a => UpdateFilter(SelectedState, SelectedAssignee, a, FilterText));
-
-            this.WhenAny(x => x.FilterText, x => x.Value)
-                .Where(x => PullRequests != null && IsLoaded)
-                .Subscribe(f => UpdateFilter(SelectedState, SelectedAssignee, SelectedAuthor, f));
-=======
-                .Where(x => PullRequests != null && x != EmptyUser)
-                .Subscribe(a => UpdateFilter(SelectedState, a, SelectedAuthor));
 
             this.WhenAny(x => x.SelectedAuthor, x => x.Value)
                 .Where(x => PullRequests != null && x != EmptyUser)
-                .Subscribe(a => UpdateFilter(SelectedState, SelectedAssignee, a));
->>>>>>> 19bf7aac
-
-            this.WhenAnyValue(x => x.SelectedRepository)
-                .Skip(1)
-                .Subscribe(_ => ResetAndLoad());
+                .Subscribe(a => UpdateFilter(SelectedState, SelectedAssignee, a, FilterText));
+
+            this.WhenAny(x => x.FilterText, x => x.Value)
+                .Where(x => PullRequests != null)
+                .Subscribe(f => UpdateFilter(SelectedState, SelectedAssignee, SelectedAuthor, f));
 
             SelectedState = States.FirstOrDefault(x => x.Name == listSettings.SelectedState) ?? States[0];
             OpenPullRequest = ReactiveCommand.Create();
@@ -180,14 +163,13 @@
                     {
                         SelectedAssignee = Assignees.FirstOrDefault(x => x.Login == listSettings.SelectedAssignee);
                     }
-<<<<<<< HEAD
- 
-                    IsLoaded = true;
+
+                    IsBusy = false;
                     UpdateFilter(SelectedState, SelectedAssignee, SelectedAuthor, FilterText);
                 });
         }
 
-        void UpdateFilter(PullRequestState state, [AllowNull]IAccount ass = null, [AllowNull]IAccount aut = null, [AllowNull]string filText = null)
+        void UpdateFilter(PullRequestState state, IAccount ass, IAccount aut, string filText)
         {
             if (PullRequests == null)
                 return;
@@ -223,27 +205,10 @@
         }
 
         string filterText;
-        [AllowNull]
         public string FilterText
         {
             get { return filterText; }
             set { this.RaiseAndSetIfChanged(ref filterText, value); }
-=======
-
-                    IsBusy = false;
-                    UpdateFilter(SelectedState, SelectedAssignee, SelectedAuthor);
-                });
-        }
-
-        void UpdateFilter(PullRequestState state, IAccount ass, IAccount aut)
-        {
-            if (PullRequests == null)
-                return;
-            pullRequests.Filter = (pr, i, l) =>
-                (!state.IsOpen.HasValue || state.IsOpen == pr.IsOpen) &&
-                     (ass == null || ass.Equals(pr.Assignee)) &&
-                     (aut == null || aut.Equals(pr.Author));
-            SaveSettings();
         }
 
         bool isBusy;
@@ -258,7 +223,6 @@
         {
             get { return repositories; }
             private set { this.RaiseAndSetIfChanged(ref repositories, value); }
->>>>>>> 19bf7aac
         }
 
         IRemoteRepositoryModel selectedRepository;
@@ -365,7 +329,7 @@
         void ResetAndLoad()
         {
             CreatePullRequests();
-            UpdateFilter(SelectedState, SelectedAssignee, SelectedAuthor);
+            UpdateFilter(SelectedState, SelectedAssignee, SelectedAuthor, FilterText);
             Load().Forget();
         }
 
