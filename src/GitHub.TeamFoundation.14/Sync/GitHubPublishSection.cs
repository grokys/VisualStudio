--- conflicted
+++ resolved
@@ -16,13 +16,10 @@
 using System.Windows.Controls;
 using GitHub.VisualStudio.UI;
 using GitHub.ViewModels;
-<<<<<<< HEAD
 using System.Globalization;
 using GitHub.Primitives;
 using Microsoft.VisualStudio;
-=======
 using System.Threading.Tasks;
->>>>>>> 2447b88c
 
 namespace GitHub.VisualStudio.TeamExplorer.Sync
 {
@@ -133,7 +130,6 @@
             uiProvider.Run(controller);
         }
 
-<<<<<<< HEAD
         void HandleCreatedRepo(ILocalRepositoryModel newrepo)
         {
             var msg = string.Format(CultureInfo.CurrentUICulture, Constants.Notification_RepoCreated, newrepo.Name, newrepo.CloneUrl);
@@ -173,7 +169,8 @@
                     }
                 })
             );
-=======
+        }
+
         async Task Login()
         {
             var uiProvider = ServiceProvider.GetService<IUIProvider>();
@@ -182,7 +179,6 @@
             loggedIn = await connectionManager.IsLoggedIn(hosts);
             if (loggedIn)
                 ShowPublish();
->>>>>>> 2447b88c
         }
 
         bool disposed;
